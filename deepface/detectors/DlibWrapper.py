from pathlib import Path
import gdown
import bz2
import os

from deepface.commons import functions

def build_model():

	home = functions.get_deepface_home()

	import dlib #this requirement is not a must that's why imported here

	#check required file exists in the home/.deepface/weights folder
	if os.path.isfile(home+'/.deepface/weights/shape_predictor_5_face_landmarks.dat') != True:

		print("shape_predictor_5_face_landmarks.dat.bz2 is going to be downloaded")

		url = "http://dlib.net/files/shape_predictor_5_face_landmarks.dat.bz2"
		output = home+'/.deepface/weights/'+url.split("/")[-1]

		gdown.download(url, output, quiet=False)

		zipfile = bz2.BZ2File(output)
		data = zipfile.read()
		newfilepath = output[:-4] #discard .bz2 extension
		open(newfilepath, 'wb').write(data)

	face_detector = dlib.get_frontal_face_detector()
	sp = dlib.shape_predictor(home+"/.deepface/weights/shape_predictor_5_face_landmarks.dat")

	detector = {}
	detector["face_detector"] = face_detector
	detector["sp"] = sp
	return detector

def detect_face(detector, img, align = True):

	import dlib #this requirement is not a must that's why imported here

	resp = []

	home = str(Path.home())

	sp = detector["sp"]

	detected_face = None
<<<<<<< HEAD
	img_region = [0, 0, img.shape[1], img.shape[0]]
=======
	img_region = [0, 0, img.shape[0], img.shape[1]]
	confidence = None
>>>>>>> 11d3061c

	face_detector = detector["face_detector"]

	#note that, by design, dlib's fhog face detector scores are >0 but not capped at 1
	detections, scores, _ = face_detector.run(img, 1)

	if len(detections) > 0:

		for idx, d in enumerate(detections):
			left = d.left(); right = d.right()
			top = d.top(); bottom = d.bottom()
			
			#detected_face = img[top:bottom, left:right]
			detected_face = img[max(0, top): min(bottom, img.shape[0]), max(0, left): min(right, img.shape[1])]
			
			img_region = [left, top, right - left, bottom - top]
			confidence = scores[idx]

			if align:
				img_shape = sp(img, detections[idx])
				detected_face = dlib.get_face_chip(img, img_shape, size = detected_face.shape[0])

			resp.append((detected_face, img_region, confidence))


	return resp<|MERGE_RESOLUTION|>--- conflicted
+++ resolved
@@ -45,12 +45,8 @@
 	sp = detector["sp"]
 
 	detected_face = None
-<<<<<<< HEAD
+
 	img_region = [0, 0, img.shape[1], img.shape[0]]
-=======
-	img_region = [0, 0, img.shape[0], img.shape[1]]
-	confidence = None
->>>>>>> 11d3061c
 
 	face_detector = detector["face_detector"]
 
