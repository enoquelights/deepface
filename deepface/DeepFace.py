--- conflicted
+++ resolved
@@ -237,11 +237,7 @@
 ):
 
     """
-<<<<<<< HEAD
-    This function analyzes facial attributes including age, gender, emotion and race.
-=======
     This function analyses facial attributes including age, gender, emotion and race.
->>>>>>> e845c00c
     In the background, analysis function builds convolutional neural network models to
     classify age, gender, emotion and race of the input image.
 
@@ -304,8 +300,6 @@
         actions = (actions,)
 
     actions = list(actions)
-<<<<<<< HEAD
-=======
 
     # Check if actions have been passed correctly
     if not actions:
@@ -318,7 +312,6 @@
                 f"Invalid action passed ({action})). "
                 "Valid actions are `emotion`, `age`, `gender`, `race`."
             )
->>>>>>> e845c00c
     # ---------------------------------
     # build models
     models = {}
